--- conflicted
+++ resolved
@@ -47,12 +47,8 @@
         for lights in &self.lights {
             color = color
                 + mat.lighting(
-<<<<<<< HEAD
                     &s,
-                    &lights,
-=======
                     lights,
->>>>>>> fa9f9c74
                     &comps.over_point,
                     &comps.eyev,
                     &comps.normalv,
